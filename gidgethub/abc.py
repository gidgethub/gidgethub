"""Provide an abstract base class for easier requests."""
import abc
import http
import json
from typing import Any, AsyncGenerator, Dict, Mapping, MutableMapping, Optional, Tuple
from typing import Optional as Opt

from uritemplate import variable

from . import (
    BadGraphQLRequest,
    GitHubBroken,
    GraphQLAuthorizationFailure,
    GraphQLException,
    HTTPException,
    QueryError,
    GraphQLResponseTypeError,
)
from . import sansio


# Value represents etag, last-modified, data, and next page.
CACHE_TYPE = MutableMapping[str, Tuple[Opt[str], Opt[str], Any, Opt[str]]]

JSON_CONTENT_TYPE = "application/json"
UTF_8_CHARSET = "utf-8"
JSON_UTF_8_CHARSET = f"{JSON_CONTENT_TYPE}; charset={UTF_8_CHARSET}"
ITERABLE_KEY = "items"


class GitHubAPI(abc.ABC):

    """Provide an idiomatic API for making calls to GitHub's API."""

    def __init__(
        self,
        requester: str,
        *,
        oauth_token: Opt[str] = None,
        cache: Opt[CACHE_TYPE] = None,
        base_url: str = sansio.DOMAIN,
    ) -> None:
        self.requester = requester
        self.oauth_token = oauth_token
        self._cache = cache
        self.rate_limit: Opt[sansio.RateLimit] = None
        self.base_url = base_url

    @abc.abstractmethod
    async def _request(
        self, method: str, url: str, headers: Mapping[str, str], body: bytes = b""
    ) -> Tuple[int, Mapping[str, str], bytes]:
        """Make an HTTP request."""

    @abc.abstractmethod
    async def sleep(self, seconds: float) -> None:
        """Sleep for the specified number of seconds."""

    async def _make_request(
        self,
        method: str,
        url: str,
        url_vars: Optional[variable.VariableValueDict],
        data: Any,
        accept: str,
        jwt: Opt[str] = None,
        oauth_token: Opt[str] = None,
        content_type: str = JSON_CONTENT_TYPE,
<<<<<<< HEAD
        extra_headers: Optional[Dict[str, str]] = None,
    ) -> Tuple[bytes, Opt[str]]:
=======
    ) -> Tuple[bytes, Opt[str], int]:
>>>>>>> 901f0578
        """Construct and make an HTTP request."""
        if oauth_token is not None and jwt is not None:
            raise ValueError("Cannot pass both oauth_token and jwt.")
        filled_url = sansio.format_url(url, url_vars, base_url=self.base_url)
        if jwt is not None:
            request_headers = sansio.create_headers(
                self.requester, accept=accept, jwt=jwt
            )
        elif oauth_token is not None:
            request_headers = sansio.create_headers(
                self.requester, accept=accept, oauth_token=oauth_token
            )
        else:
            # fallback to using oauth_token
            request_headers = sansio.create_headers(
                self.requester, accept=accept, oauth_token=self.oauth_token
            )
        if extra_headers is not None:
            request_headers.update(extra_headers)
        cached = cacheable = False
        # Can't use None as a "no body" sentinel as it's a legitimate JSON type.
        if data == b"":
            body = b""
            request_headers["content-length"] = "0"
            if method == "GET" and self._cache is not None:
                cacheable = True
                try:
                    etag, last_modified, data, more = self._cache[filled_url]
                    cached = True
                except KeyError:
                    pass
                else:
                    if etag is not None:
                        request_headers["if-none-match"] = etag
                    if last_modified is not None:
                        request_headers["if-modified-since"] = last_modified
        else:
            if content_type != JSON_CONTENT_TYPE:
                # We don't know how to handle other content types, so just pass things along.
                request_headers["content-type"] = content_type
                body = data
            else:
                # Since JSON is so common, add some niceties.
                body = json.dumps(data).encode(UTF_8_CHARSET)
                request_headers["content-type"] = JSON_UTF_8_CHARSET
            request_headers["content-length"] = str(len(body))
        if self.rate_limit is not None:
            self.rate_limit.remaining -= 1
        response = await self._request(method, filled_url, request_headers, body)
        if not (response[0] == 304 and cached):
            data, self.rate_limit, more = sansio.decipher_response(*response)
            has_cache_details = "etag" in response[1] or "last-modified" in response[1]
            if self._cache is not None and cacheable and has_cache_details:
                etag = response[1].get("etag")
                last_modified = response[1].get("last-modified")
                self._cache[filled_url] = etag, last_modified, data, more
        return data, more, response[0]

    async def getitem(
        self,
        url: str,
        url_vars: Optional[variable.VariableValueDict] = {},
        *,
        accept: str = sansio.accept_format(),
        jwt: Opt[str] = None,
        oauth_token: Opt[str] = None,
        extra_headers: Optional[Dict[str, str]] = None,
    ) -> Any:
        """Send a GET request for a single item to the specified endpoint."""

<<<<<<< HEAD
        data, _ = await self._make_request(
            "GET",
            url,
            url_vars,
            b"",
            accept,
            jwt=jwt,
            oauth_token=oauth_token,
            extra_headers=extra_headers,
=======
        data, _, _ = await self._make_request(
            "GET", url, url_vars, b"", accept, jwt=jwt, oauth_token=oauth_token
>>>>>>> 901f0578
        )
        return data

    async def getstatus(
        self,
        url: str,
        url_vars: Optional[variable.VariableValueDict] = {},
        *,
        accept: str = sansio.accept_format(),
        jwt: Opt[str] = None,
        oauth_token: Opt[str] = None,
    ) -> int:
        """Send a GET request for a single item to the specifie endpoint and return its status code."""

        try:
            _, _, status_code = await self._make_request(
                "GET", url, url_vars, b"", accept, jwt=jwt, oauth_token=oauth_token
            )
        except HTTPException as e:
            status_code = e.status_code

        return status_code

    async def getiter(
        self,
        url: str,
        url_vars: Optional[variable.VariableValueDict] = {},
        *,
        accept: str = sansio.accept_format(),
        jwt: Opt[str] = None,
        oauth_token: Opt[str] = None,
        extra_headers: Optional[Dict[str, str]] = None,
        iterable_key: Opt[str] = ITERABLE_KEY,
    ) -> AsyncGenerator[Any, None]:
        """Return an async iterable for all the items at a specified endpoint."""
<<<<<<< HEAD
        data, more = await self._make_request(
            "GET",
            url,
            url_vars,
            b"",
            accept,
            jwt=jwt,
            oauth_token=oauth_token,
            extra_headers=extra_headers,
=======
        data, more, _ = await self._make_request(
            "GET", url, url_vars, b"", accept, jwt=jwt, oauth_token=oauth_token
>>>>>>> 901f0578
        )

        if isinstance(data, dict) and iterable_key in data:
            data = data[iterable_key]
        for item in data:
            yield item
        if more:
            # `yield from` is not supported in coroutines.
            async for item in self.getiter(
                more,
                url_vars,
                accept=accept,
                jwt=jwt,
                oauth_token=oauth_token,
                iterable_key=iterable_key,
                extra_headers=extra_headers,
            ):
                yield item  # pragma: nocover

    async def post(
        self,
        url: str,
        url_vars: Optional[variable.VariableValueDict] = {},
        *,
        data: Any,
        accept: str = sansio.accept_format(),
        jwt: Opt[str] = None,
        oauth_token: Opt[str] = None,
        extra_headers: Optional[Dict[str, str]] = None,
        content_type: str = JSON_CONTENT_TYPE,
    ) -> Any:
        data, _, _ = await self._make_request(
            "POST",
            url,
            url_vars,
            data,
            accept,
            jwt=jwt,
            oauth_token=oauth_token,
            content_type=content_type,
            extra_headers=extra_headers,
        )
        return data

    async def patch(
        self,
        url: str,
        url_vars: Optional[variable.VariableValueDict] = {},
        *,
        data: Any,
        accept: str = sansio.accept_format(),
        jwt: Opt[str] = None,
        oauth_token: Opt[str] = None,
        extra_headers: Optional[Dict[str, str]] = None,
    ) -> Any:
<<<<<<< HEAD
        data, _ = await self._make_request(
            "PATCH",
            url,
            url_vars,
            data,
            accept,
            jwt=jwt,
            oauth_token=oauth_token,
            extra_headers=extra_headers,
=======
        data, _, _ = await self._make_request(
            "PATCH", url, url_vars, data, accept, jwt=jwt, oauth_token=oauth_token
>>>>>>> 901f0578
        )
        return data

    async def put(
        self,
        url: str,
        url_vars: Optional[variable.VariableValueDict] = {},
        *,
        data: Any = b"",
        accept: str = sansio.accept_format(),
        jwt: Opt[str] = None,
        oauth_token: Opt[str] = None,
        extra_headers: Optional[Dict[str, str]] = None,
    ) -> Any:
<<<<<<< HEAD
        data, _ = await self._make_request(
            "PUT",
            url,
            url_vars,
            data,
            accept,
            jwt=jwt,
            oauth_token=oauth_token,
            extra_headers=extra_headers,
=======
        data, _, _ = await self._make_request(
            "PUT", url, url_vars, data, accept, jwt=jwt, oauth_token=oauth_token
>>>>>>> 901f0578
        )
        return data

    async def delete(
        self,
        url: str,
        url_vars: Optional[variable.VariableValueDict] = {},
        *,
        data: Any = b"",
        accept: str = sansio.accept_format(),
        jwt: Opt[str] = None,
        oauth_token: Opt[str] = None,
        extra_headers: Optional[Dict[str, str]] = None,
    ) -> None:
        await self._make_request(
            "DELETE",
            url,
            url_vars,
            data,
            accept,
            jwt=jwt,
            oauth_token=oauth_token,
            extra_headers=extra_headers,
        )

    async def graphql(
        self,
        query: str,
        *,
        endpoint: str = "https://api.github.com/graphql",
        **variables: Any,
    ) -> Any:
        """Query the GraphQL v4 API.

        The *endpoint* argument specifies the endpoint URL to use. The
        *variables* kwargs-style argument collects all variables for the query.
        """
        payload: Dict[str, Any] = {"query": query}
        if variables:
            payload["variables"] = variables
        request_data = json.dumps(payload).encode("utf-8")
        request_headers = sansio.create_headers(
            self.requester, accept=JSON_UTF_8_CHARSET, oauth_token=self.oauth_token
        )
        request_headers.update(
            {
                "content-type": JSON_UTF_8_CHARSET,
                "content-length": str(len(request_data)),
            }
        )
        status_code, response_headers, response_data = await self._request(
            "POST", endpoint, request_headers, request_data
        )

        if not response_data:
            raise GraphQLException("Response contained no data", response_data)

        # Decode content.
        resp_content_type = response_headers.get("content-type")
        type_, encoding = sansio._parse_content_type(resp_content_type)
        response_str = response_data.decode(encoding)
        if type_ == "application/json":
            response: Dict[str, Any] = json.loads(response_str)
        else:
            raise GraphQLResponseTypeError(resp_content_type, response_str)

        if status_code >= 500:
            raise GitHubBroken(http.HTTPStatus(status_code))
        elif status_code == 401:
            raise GraphQLAuthorizationFailure(response)
        elif status_code >= 400:
            # 400 corresponds to malformed JSON, but that should never receive
            # that as a response as json.dumps() should have raised its own
            # exception before we made the request.
            raise BadGraphQLRequest(http.HTTPStatus(status_code), response)
        elif status_code == 200:
            self.rate_limit = sansio.RateLimit.from_http(response_headers)
            if "errors" in response:
                raise QueryError(response)
            if "data" in response:
                return response["data"]
            else:
                raise GraphQLException(
                    f"Response did not contain 'errors' or 'data': {response}", response
                )
        else:
            raise GraphQLException(
                f"Unexpected HTTP response to GraphQL request: {status_code}", response
            )<|MERGE_RESOLUTION|>--- conflicted
+++ resolved
@@ -66,12 +66,8 @@
         jwt: Opt[str] = None,
         oauth_token: Opt[str] = None,
         content_type: str = JSON_CONTENT_TYPE,
-<<<<<<< HEAD
-        extra_headers: Optional[Dict[str, str]] = None,
-    ) -> Tuple[bytes, Opt[str]]:
-=======
+        extra_headers: Optional[Dict[str, str]] = None,
     ) -> Tuple[bytes, Opt[str], int]:
->>>>>>> 901f0578
         """Construct and make an HTTP request."""
         if oauth_token is not None and jwt is not None:
             raise ValueError("Cannot pass both oauth_token and jwt.")
@@ -142,8 +138,7 @@
     ) -> Any:
         """Send a GET request for a single item to the specified endpoint."""
 
-<<<<<<< HEAD
-        data, _ = await self._make_request(
+        data, _, _ = await self._make_request(
             "GET",
             url,
             url_vars,
@@ -152,10 +147,6 @@
             jwt=jwt,
             oauth_token=oauth_token,
             extra_headers=extra_headers,
-=======
-        data, _, _ = await self._make_request(
-            "GET", url, url_vars, b"", accept, jwt=jwt, oauth_token=oauth_token
->>>>>>> 901f0578
         )
         return data
 
@@ -191,8 +182,7 @@
         iterable_key: Opt[str] = ITERABLE_KEY,
     ) -> AsyncGenerator[Any, None]:
         """Return an async iterable for all the items at a specified endpoint."""
-<<<<<<< HEAD
-        data, more = await self._make_request(
+        data, more, _ = await self._make_request(
             "GET",
             url,
             url_vars,
@@ -201,10 +191,6 @@
             jwt=jwt,
             oauth_token=oauth_token,
             extra_headers=extra_headers,
-=======
-        data, more, _ = await self._make_request(
-            "GET", url, url_vars, b"", accept, jwt=jwt, oauth_token=oauth_token
->>>>>>> 901f0578
         )
 
         if isinstance(data, dict) and iterable_key in data:
@@ -260,8 +246,7 @@
         oauth_token: Opt[str] = None,
         extra_headers: Optional[Dict[str, str]] = None,
     ) -> Any:
-<<<<<<< HEAD
-        data, _ = await self._make_request(
+        data, _, _ = await self._make_request(
             "PATCH",
             url,
             url_vars,
@@ -270,26 +255,21 @@
             jwt=jwt,
             oauth_token=oauth_token,
             extra_headers=extra_headers,
-=======
+        )
+        return data
+
+    async def put(
+        self,
+        url: str,
+        url_vars: Optional[variable.VariableValueDict] = {},
+        *,
+        data: Any = b"",
+        accept: str = sansio.accept_format(),
+        jwt: Opt[str] = None,
+        oauth_token: Opt[str] = None,
+        extra_headers: Optional[Dict[str, str]] = None,
+    ) -> Any:
         data, _, _ = await self._make_request(
-            "PATCH", url, url_vars, data, accept, jwt=jwt, oauth_token=oauth_token
->>>>>>> 901f0578
-        )
-        return data
-
-    async def put(
-        self,
-        url: str,
-        url_vars: Optional[variable.VariableValueDict] = {},
-        *,
-        data: Any = b"",
-        accept: str = sansio.accept_format(),
-        jwt: Opt[str] = None,
-        oauth_token: Opt[str] = None,
-        extra_headers: Optional[Dict[str, str]] = None,
-    ) -> Any:
-<<<<<<< HEAD
-        data, _ = await self._make_request(
             "PUT",
             url,
             url_vars,
@@ -298,10 +278,6 @@
             jwt=jwt,
             oauth_token=oauth_token,
             extra_headers=extra_headers,
-=======
-        data, _, _ = await self._make_request(
-            "PUT", url, url_vars, data, accept, jwt=jwt, oauth_token=oauth_token
->>>>>>> 901f0578
         )
         return data
 

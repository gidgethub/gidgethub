language: python
cache: pip
python:
  - "3.6"
  - "3.6-dev"
  - "nightly"

matrix:
  fast_finish: true
  allow_failures:
    python: "nightly"

before_install:
<<<<<<< HEAD
  - pip install .
  - pip install -U aiohttp pytest pytest-asyncio pytest-cov sphinx treq twisted
=======
  - pip install ".[docs,test,aiohttp]"
  - pip install -U pytest-cov sphinx
>>>>>>> fe8a3fb1
script:
  - pytest --cov=gidgethub
  # As of mypy 0.501, PEP 525 is not supported.
  #- mypy --ignore-missing-imports gidgethub
  - sphinx-build -nW -q -b html -b linkcheck -d docs/_build/doctrees docs docs/_build/html
after_success:
  - bash <(curl -s https://codecov.io/bash)
<|MERGE_RESOLUTION|>--- conflicted
+++ resolved
@@ -11,13 +11,8 @@
     python: "nightly"
 
 before_install:
-<<<<<<< HEAD
-  - pip install .
-  - pip install -U aiohttp pytest pytest-asyncio pytest-cov sphinx treq twisted
-=======
-  - pip install ".[docs,test,aiohttp]"
+  - pip install ".[docs,test,aiohttp,twisted]"
   - pip install -U pytest-cov sphinx
->>>>>>> fe8a3fb1
 script:
   - pytest --cov=gidgethub
   # As of mypy 0.501, PEP 525 is not supported.

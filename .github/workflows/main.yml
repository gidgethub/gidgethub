name: CI

on:
  pull_request:
    branches: master
  push:
    branches: master

jobs:
  test:
    name: test w/ Python ${{ matrix.python_version }}

    runs-on: ubuntu-latest

    strategy:
      matrix:
<<<<<<< HEAD
        python_version: ["3.8"]

    steps:
      - uses: actions/checkout@v1
=======
        python_version: ["3.6", "3.7", "3.8"]

    steps:
      - uses: actions/checkout@v1
      - uses: actions/cache@v1
        with:
          path: ~/.cache/pip
          key: ${{ runner.os }}-pip-${{ hashFiles('pyproject.toml') }}
          restore-keys: |
            ${{ runner.os }}-pip-
>>>>>>> 3a9b74f1
      - uses: actions/setup-python@v1
        with:
          python-version: ${{ matrix.python_version }}
      - run: pip install flit
      - run: flit install --deps develop
<<<<<<< HEAD
      - name: Run tests
        run: pytest --cov=gidgethub --cov-config=.coveragerc --cov-fail-under=100 --cov-report=xml:cov.xml
=======
      - name: Run `pytest --cov`
        run: pytest --cov --cov-report=xml:cov.xml
>>>>>>> 3a9b74f1
        env:
          PYTHONDEVMODE: 1
      - uses: codecov/codecov-action@v1
        with:
          token: ${{ secrets.CODECOV_TOKEN }}
          file: ./cov.xml

  lint:
    runs-on: ubuntu-latest

    steps:
      - uses: actions/checkout@v1
<<<<<<< HEAD
      - uses: actions/setup-python@v1
        with:
          python-version: 3.8
      - run: pip install flit
      - run: flit install --deps develop
      - name: Check type hints
        run: mypy --ignore-missing-imports --strict gidgethub/*.py
      - name: Check formatting
        run: black --check .
=======
      - uses: actions/cache@v1
        with:
          path: ~/.cache/pip
          key: ${{ runner.os }}-pip-${{ hashFiles('pyproject.toml') }}
          restore-keys: |
            ${{ runner.os }}-pip-
      - uses: actions/setup-python@v1
        with:
          python-version: "3.8"
      - run: pip install flit
      - run: flit install --deps develop
      - run: black --check .
      - name: Check type hints
        run: mypy --ignore-missing-imports --strict gidgethub/*.py
>>>>>>> 3a9b74f1
      - name: Check docs
        run: sphinx-build -nW -q -b html -b linkcheck -d docs/_build/doctrees docs docs/_build/html<|MERGE_RESOLUTION|>--- conflicted
+++ resolved
@@ -14,13 +14,7 @@
 
     strategy:
       matrix:
-<<<<<<< HEAD
         python_version: ["3.8"]
-
-    steps:
-      - uses: actions/checkout@v1
-=======
-        python_version: ["3.6", "3.7", "3.8"]
 
     steps:
       - uses: actions/checkout@v1
@@ -30,19 +24,13 @@
           key: ${{ runner.os }}-pip-${{ hashFiles('pyproject.toml') }}
           restore-keys: |
             ${{ runner.os }}-pip-
->>>>>>> 3a9b74f1
       - uses: actions/setup-python@v1
         with:
           python-version: ${{ matrix.python_version }}
       - run: pip install flit
       - run: flit install --deps develop
-<<<<<<< HEAD
-      - name: Run tests
-        run: pytest --cov=gidgethub --cov-config=.coveragerc --cov-fail-under=100 --cov-report=xml:cov.xml
-=======
       - name: Run `pytest --cov`
         run: pytest --cov --cov-report=xml:cov.xml
->>>>>>> 3a9b74f1
         env:
           PYTHONDEVMODE: 1
       - uses: codecov/codecov-action@v1
@@ -55,17 +43,6 @@
 
     steps:
       - uses: actions/checkout@v1
-<<<<<<< HEAD
-      - uses: actions/setup-python@v1
-        with:
-          python-version: 3.8
-      - run: pip install flit
-      - run: flit install --deps develop
-      - name: Check type hints
-        run: mypy --ignore-missing-imports --strict gidgethub/*.py
-      - name: Check formatting
-        run: black --check .
-=======
       - uses: actions/cache@v1
         with:
           path: ~/.cache/pip
@@ -80,6 +57,5 @@
       - run: black --check .
       - name: Check type hints
         run: mypy --ignore-missing-imports --strict gidgethub/*.py
->>>>>>> 3a9b74f1
       - name: Check docs
         run: sphinx-build -nW -q -b html -b linkcheck -d docs/_build/doctrees docs docs/_build/html
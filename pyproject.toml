--- conflicted
+++ resolved
@@ -23,11 +23,7 @@
 doc = ["sphinx"]
 # The 'dev' target should contain all dependencies listed in any extras coming
 # after it to make sure that the test suite will run successfully.
-<<<<<<< HEAD
-dev = ["aiohttp", "black", "httpx", "mypy", "pytest-cov", "treq", "twisted[tls]", "tornado"]
-=======
 dev = ["aiohttp", "black", "coverage[toml]>=5.0.3", "httpx", "mypy", "pytest-cov", "treq", "twisted[tls]", "tornado"]
->>>>>>> 3a9b74f1
 aiohttp = ["aiohttp"]
 treq = ["treq", "twisted[tls]"]
 tornado = ["tornado"]
